--- conflicted
+++ resolved
@@ -188,16 +188,12 @@
 	return l, nil
 }
 
-<<<<<<< HEAD
 // PubKey returns the listener's public identity key.
 func (l *Listener) PubKey() *ecdh.PublicKey {
 	return l.prvKeyId.PublicKey()
 }
 
-func (l *Listener) CloseNow() error {
-=======
 func (l *Listener) Close() error {
->>>>>>> b6167e42
 	slog.Debug("ListenerClose", gId())
 	l.mu.Lock()
 	defer l.mu.Unlock()
